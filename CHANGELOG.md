--- conflicted
+++ resolved
@@ -7,12 +7,9 @@
 
 ## [Unreleased]
 ### Added
-<<<<<<< HEAD
 - Added `custom_mail_state_handler` function that send mail notification using custom smtp server.
 - Added new function `df_clean_column` that clean data frame columns from special characters
-=======
 - Added `df_clean_column` util task that removes special characters from a pandas DataFrame
->>>>>>> e1501f6f
 - Added `MultipleFlows` flow class which enables running multiple flows in a given order.
 - Added `GetFlowNewDateRange` task to change date range based on Prefect flows
 - Added `check_col_order` parameter in `ADLSToAzureSQL`
