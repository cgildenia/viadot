--- conflicted
+++ resolved
@@ -11,7 +11,6 @@
 - Added `TM1` source class.
 - Added `TM1ToDF` task class.
 - Added `set_prefect_kv` parameter to `BigQueryToADLS` with `False` as a default. If there is a need to create new pair in KV Store the parameter can be changed to `True`.
-<<<<<<< HEAD
 - Added `_rename_duplicated_fields` method to `SharepointListToDF` task class for finding and rename duplicated columns
 - Added new view type `agent_interaction_view_type` in `Genesys`source.
 ### Changed
@@ -33,7 +32,6 @@
   -> Changed `make_filter_for_df` method errors messages
 - Modified `SharepointListToDF` task class:
   -> docstrings update
-=======
 
 ### Fixed
 
@@ -42,7 +40,6 @@
 - Modified `CustomerGauge` source class with simplified logic to return json structure.
 - Expanded `CustomerGaugeToDF` task class with separate cleaning functions and handling nested json structure flattening with two new methods `_field_reference_unpacker` and `_nested_dict_transformer`.
 - Changed `CustomerGaugeToADLS` to containing new arguments.
->>>>>>> 5235f323
 
 
 ## [0.4.21] - 2023-10-26
