--- conflicted
+++ resolved
@@ -6,13 +6,9 @@
 
 ## [Unreleased]
 ### Added
-<<<<<<< HEAD
-
 - Added `error_log_file_path` parameter in `BCPTask` that enables setting name of errors logs file 
 - Added `on_error` parameter in `BCPTask` that tells what to do if bcp error occurs. 
 - Added error log file and `on_bcp_error` parameter in `ADLSToAzureSQL`
- - Enabled Databricks Connect in the image. To enable, [follow this guide](./README.md#executing-spark-jobs)
-=======
 - Added handling POST requests in `handle_api_response()` add added it to `Epicor` source.
 - Added `SalesforceToDF` task
 - Added `SalesforceToADLS` flow
@@ -21,7 +17,6 @@
 - Added `if_empty` parameter in `DuckDBCreateTableFromParquet` task and in `EpicorToDuckDB`, `SAPToDuckDB`,
 `SQLServerToDuckDB` flows to check if output Parquet is empty and handle it properly.
 - Added `check_if_empty_file()` and `handle_if_empty_file()` in `utils.py`
->>>>>>> 20a23b2d
 
 
 ## [0.4.4] - 2022-06-09
