--- conflicted
+++ resolved
@@ -6,11 +6,10 @@
 
 ## [Unreleased]
 ### Added
-<<<<<<< HEAD
+
 - Added `error_log_file` parameter in `BCPTask` that enables setting name of errors logs file 
 - Added `on_error` parameter in `BCPTask` that tells what to do if bcp error occurs. 
 - Added error log file and `on_error` parameter in `ADLSToAzureSQL`
-=======
  - Enabled Databricks Connect in the image. To enable, [follow this guide](./README.md#executing-spark-jobs)
 
 ### Changed
@@ -24,7 +23,6 @@
 ### Added
 - Added `func` parameter to `SAPRFC` 
 - Added `SAPRFCToADLS` flow which downloads data from SAP Database to to a pandas DataFrame, exports df to csv and uploads it to Azure Data Lake.
->>>>>>> 83ac27de
 - Added `adls_file_name` in  `SupermetricsToADLS` and `SharepointToADLS` flows
 - Added `BigQueryToADLS` flow class which anables extract data from BigQuery.
 - Added `Salesforce` source
