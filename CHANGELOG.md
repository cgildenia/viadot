# Changelog
All notable changes to this project will be documented in this file.

The format is based on [Keep a Changelog](https://keepachangelog.com/en/1.0.0/),
and this project adheres to [Semantic Versioning](https://semver.org/spec/v2.0.0.html).
## [Unreleased]
<<<<<<< HEAD
- added `ASEliteToDF` task and `ASEliteToADLS` flow
- added KeyVault support in `CloudForCustomers` tasks
=======
### Added
- Added `SQLServer` source
- Added `DuckDBToDF` task
- Added `DuckDBTransform` flow

### Changed
- Changed the base class of `AzureSQL` to `SQLServer`
- `df_to_parquet()` task now creates directories if needed

### Fixed
- fixed OpenSSL config for old SQL Servers still using TLS < 1.2

## [0.3.2] - 2022-02-17
### Fixed
- fixed an issue with schema info within `CheckColumnOrder` class. 

## [0.3.1] - 2022-02-17
### Changed
-`ADLSToAzureSQL` - added `remove_tab`  parameter to remove uncessery tab separators from data. 

### Fixed
- fixed an issue with return df within `CheckColumnOrder` class. 

## [0.3.0] - 2022-02-16
### Added
- new source `SAPRFC` for connecting with SAP using the `pyRFC` library (requires pyrfc as well as the SAP NW RFC library that can be downloaded [here](https://support.sap.com/en/product/connectors/nwrfcsdk.html)
- new source `DuckDB` for connecting with the `DuckDB` database
- new task `SAPRFCToDF` for loading data from SAP to a pandas DataFrame
- new tasks, `DuckDBQuery` and `DuckDBCreateTableFromParquet`, for interacting with DuckDB
- new flow `SAPToDuckDB` for moving data from SAP to DuckDB
- Added `CheckColumnOrder` task
- C4C connection with url and report_url documentation
-`SQLIteInsert` check if DataFrame is empty or object is not a DataFrame
- KeyVault support in `SharepointToDF` task
- KeyVault support in `CloudForCustomers` tasks

### Changed
- pinned Prefect version to 0.15.11
- `df_to_csv` now creates dirs if they don't exist
- `ADLSToAzureSQL` - when data in csv coulmns has unnecessary "\t" then removes them

### Fixed
- fixed an issue with duckdb calls seeing initial db snapshot instead of the updated state (#282)
- C4C connection with url and report_url optimization
- column mapper in C4C source
>>>>>>> 823cccd0

## [0.2.15] - 2022-01-12
### Added
- new option to `ADLSToAzureSQL` Flow - `if_exists="delete"`
- `SQL` source: `create_table()` already handles `if_exists`; now it handles a new option for `if_exists()`
- `C4CToDF` and `C4CReportToDF` tasks are provided as a class instead of function


### Fixed 
- Appending issue within CloudForCustomers source
- An early return bug in `UKCarbonIntensity` in `to_df` method


## [0.2.14] - 2021-12-01

### Fixed
- authorization issue within `CloudForCustomers` source

## [0.2.13] - 2021-11-30
### Added
- Added support for file path to `CloudForCustomersReportToADLS` flow
- Added `flow_of_flows` list handling
- Added support for JSON files in `AzureDataLakeToDF`

### Fixed
- `Supermetrics` source: `to_df()` now correctly handles `if_empty` in case of empty results

### Changed
- `Sharepoint` and `CloudForCustomers` sources will now provide an informative `CredentialError` which is also raised early. This will make issues with input credenials immediately clear to the user.
- Removed set_key_value from `CloudForCustomersReportToADLS` flow

## [0.2.12] - 2021-11-25
### Added
- Added `Sharepoint` source
- Added `SharepointToDF` task
- Added `SharepointToADLS` flow
- Added `CloudForCustomers` source
- Added `c4c_report_to_df` taks
- Added `def c4c_to_df` task
- Added `CloudForCustomersReportToADLS` flow
- Added `df_to_csv` task to task_utils.py
- Added `df_to_parquet` task to task_utils.py
- Added `dtypes_to_json` task to task_utils.py

## [0.2.11] - 2021-10-30

### Fixed
- `ADLSToAzureSQL` - fixed path to csv issue. 
- `SupermetricsToADLS` - fixed local json path issue. 

## [0.2.10] - 2021-10-29
### Release due to CI/CD error

## [0.2.9] - 2021-10-29
### Release due to CI/CD error

## [0.2.8] - 2021-10-29
### Changed
- CI/CD: `dev` image is now only published on push to the `dev` branch
- Docker: 
  - updated registry links to use the new `ghcr.io` domain
  - `run.sh` now also accepts the `-t` option. When run in standard mode, it will only spin up the `viadot_jupyter_lab` service.
  When ran with `-t dev`, it will also spin up `viadot_testing` and `viadot_docs` containers.

### Fixed
- ADLSToAzureSQL - fixed path parameter issue.


## [0.2.7] - 2021-10-04
### Added
- Added `SQLiteQuery` task
- Added `CloudForCustomers` source
- Added `CloudForCustomersToDF` and `CloudForCustomersToCSV` tasks
- Added `CloudForCustomersToADLS` flow
- Added support for parquet in `CloudForCustomersToDF`
- Added style guidelines to the `README`
- Added local setup and commands to the `README`

### Changed
- Changed CI/CD algorithm
  - the `latest` Docker image is now only updated on release and is the same exact image as the latest release
  - the `dev` image is released only on pushes and PRs to the `dev` branch (so dev branch = dev image)
- Modified `ADLSToAzureSQL` - *read_sep* and *write_sep* parameters added to the flow.

### Fixed
- Fixed `ADLSToAzureSQL` breaking in `"append"` mode if the table didn't exist (#145).
- Fixed `ADLSToAzureSQL` breaking in promotion path for csv files. 

## [0.2.6] - 2021-09-22
### Added
- Added flows library docs to the references page

### Changed
- Moved task library docs page to topbar
- Updated docs for task and flows


## [0.2.5] - 2021-09-20
### Added
- Added `start` and `end_date` parameters to `SupermetricsToADLS` flow
- Added a tutorial on how to pull data from `Supermetrics`


## [0.2.4] - 2021-09-06
### Added
- Added documentation (both docstrings and MKDocs docs) for multiple tasks
- Added `start_date` and `end_date` parameters to the `SupermetricsToAzureSQL` flow
- Added a temporary workaround `df_to_csv_task` task to the `SupermetricsToADLS` flow to handle mixed dtype columns not handled automatically by DataFrame's `to_parquet()` method


## [0.2.3] - 2021-08-19
### Changed
- Modified `RunGreatExpectationsValidation` task to use the built in support for evaluation parameters added in Prefect v0.15.3
- Modified `SupermetricsToADLS` and `ADLSGen1ToAzureSQLNew` flows to align with this [recipe](https://docs.prefect.io/orchestration/flow_config/storage.html#loading-additional-files-with-git-storage) for reading the expectation suite JSON
The suite now has to be loaded before flow initialization in the flow's python file and passed as an argument to the flow's constructor.
- Modified `RunGreatExpectationsValidation`'s `expectations_path` parameter to point to the directory containing the expectation suites instead of the
Great Expectations project directory, which was confusing. The project directory is now only used internally and not exposed to the user
- Changed the logging of docs URL for `RunGreatExpectationsValidation` task to use GE's recipe from [the docs](https://docs.greatexpectations.io/docs/guides/validation/advanced/how_to_implement_custom_notifications/)

### Added
- Added a test for `SupermetricsToADLS` flow
 -Added a test for `AzureDataLakeList` task
- Added PR template for new PRs
- Added a `write_to_json` util task to the `SupermetricsToADLS` flow. This task dumps the input expectations dict to the local filesystem as is required by Great Expectations.
This allows the user to simply pass a dict with their expectations and not worry about the project structure required by Great Expectations
- Added `Shapely` and `imagehash` dependencies required for full `visions` functionality (installing `visions[all]` breaks the build)
- Added more parameters to control CSV parsing in the `ADLSGen1ToAzureSQLNew` flow
- Added `keep_output` parameter to the `RunGreatExpectationsValidation` task to control Great Expectations output to the filesystem
- Added `keep_validation_output` parameter and `cleanup_validation_clutter` task to the `SupermetricsToADLS` flow to control Great Expectations output to the filesystem

### Removed
- Removed `SupermetricsToAzureSQLv2` and `SupermetricsToAzureSQLv3` flows
- Removed `geopy` dependency


## [0.2.2] - 2021-07-27
### Added
- Added support for parquet in `AzureDataLakeToDF`
- Added proper logging to the `RunGreatExpectationsValidation` task
- Added the `viz` Prefect extra to requirements to allow flow visualizaion
- Added a few utility tasks in `task_utils`
- Added `geopy` dependency
- Tasks:
  - `AzureDataLakeList` - for listing files in an ADLS directory
- Flows:
  - `ADLSToAzureSQL` - promoting files to conformed, operations, 
  creating an SQL table and inserting the data into it
  - `ADLSContainerToContainer` - copying files between ADLS containers

### Changed
- Renamed `ReadAzureKeyVaultSecret` and `RunAzureSQLDBQuery` tasks to match Prefect naming style
- Flows:
  - `SupermetricsToADLS` - changed csv to parquet file extension. File and schema info are loaded to the `RAW` container. 

### Fixed
- Removed the broken version autobump from CI


## [0.2.1] - 2021-07-14
### Added
- Flows:
  - `SupermetricsToADLS` - supporting immutable ADLS setup

### Changed
- A default value for the `ds_user` parameter in `SupermetricsToAzureSQLv3` can now be 
specified in the `SUPERMETRICS_DEFAULT_USER` secret
- Updated multiple dependencies

### Fixed
- Fixed "Local run of `SupermetricsToAzureSQLv3` skips all tasks after `union_dfs_task`" (#59)
- Fixed the `release` GitHub action


## [0.2.0] - 2021-07-12
### Added
- Sources:
  - `AzureDataLake` (supports gen1 & gen2)
  - `SQLite`

- Tasks:
  - `DownloadGitHubFile`
  - `AzureDataLakeDownload`
  - `AzureDataLakeUpload`
  - `AzureDataLakeToDF`
  - `ReadAzureKeyVaultSecret`
  - `CreateAzureKeyVaultSecret`
  - `DeleteAzureKeyVaultSecret`
  - `SQLiteInsert`
  - `SQLiteSQLtoDF`
  - `AzureSQLCreateTable`
  - `RunAzureSQLDBQuery`
  - `BCPTask`
  - `RunGreatExpectationsValidation`
  - `SupermetricsToDF`

- Flows:
  - `SupermetricsToAzureSQLv1`
  - `SupermetricsToAzureSQLv2`
  - `SupermetricsToAzureSQLv3`
  - `AzureSQLTransform`
  - `Pipeline`
  - `ADLSGen1ToGen2`
  - `ADLSGen1ToAzureSQL`
  - `ADLSGen1ToAzureSQLNew`

- Examples:
  - Hello world flow
  - Supermetrics Google Ads extract

### Changed
- Tasks now use secrets for credential management (azure tasks use Azure Key Vault secrets)
- SQL source now has a default query timeout of 1 hour


### Fixed
- Fix `SQLite` tests
- Multiple stability improvements with retries and timeouts


## [0.1.12] - 2021-05-08

### Changed
- Moved from poetry to pip

### Fixed
- Fix `AzureBlobStorage`'s `to_storage()` method is missing the final upload blob part<|MERGE_RESOLUTION|>--- conflicted
+++ resolved
@@ -4,10 +4,8 @@
 The format is based on [Keep a Changelog](https://keepachangelog.com/en/1.0.0/),
 and this project adheres to [Semantic Versioning](https://semver.org/spec/v2.0.0.html).
 ## [Unreleased]
-<<<<<<< HEAD
 - added `ASEliteToDF` task and `ASEliteToADLS` flow
 - added KeyVault support in `CloudForCustomers` tasks
-=======
 ### Added
 - Added `SQLServer` source
 - Added `DuckDBToDF` task
@@ -53,7 +51,6 @@
 - fixed an issue with duckdb calls seeing initial db snapshot instead of the updated state (#282)
 - C4C connection with url and report_url optimization
 - column mapper in C4C source
->>>>>>> 823cccd0
 
 ## [0.2.15] - 2022-01-12
 ### Added
