# Changelog
All notable changes to this project will be documented in this file.

The format is based on [Keep a Changelog](https://keepachangelog.com/en/1.0.0/),
and this project adheres to [Semantic Versioning](https://semver.org/spec/v2.0.0.html).


## [Unreleased]
### Added
<<<<<<< HEAD
- Added new flow - `SQLServerTransform` and new task `SQLServerQuery` to run queries on SQLServer
=======
- Added `duckdb_query` parameter to `DuckDBToSQLServer` flow to enable option to create table
using outputs of SQL queries 
>>>>>>> edfdff33
- Added handling empty DF in `set_new_kv()` task
- Added `update_kv` and `filter_column` params to `SAPRFCToADLS` and `SAPToDuckDB` flows and added `set_new_kv()` task
in `task_utils`

### Changed
- Changed default value of `on_error` parameter in `BCPTask` and `on_bcp_error` parameter in `ADLSToAzureSQL` 
and `DuckDBToSQLServer` to `fail`.


## [0.4.6] - 2022-07-21
### Added
- Added `rfc_character_limit` parameter in `SAPRFCToDF` task, `SAPRFC` source, `SAPRFCToADLS` and `SAPToDuckDB` flows
- Added `on_bcp_error` and `bcp_error_log_path` parameters in `BCPTask`
- Added ability to process queries which result exceed SAP's character per low limit in `SAPRFC` source
- Added Genesys API source `Genesys`
- Added tasks `GenesysToCSV` and `GenesysToDF`
- Added flows `GenesysToADLS` and `GenesysReportToADLS`
- Added new flow `PrefectLogs` for extracting all logs from Prefect with details
- Added `PrefectLogs` flow

### Changed
- Changed `CheckColumnOrder` task and `ADLSToAzureSQL` flow to handle appending to non existing table
- Changed tasks order in `EpicorOrdersToDuckDB`, `SAPToDuckDB` and `SQLServerToDuckDB` - casting 
DF to string before adding metadata
- Changed `add_ingestion_metadata_task()` to not to add metadata column when input DataFrame is empty
- Changed `check_if_empty_file()` logic according to changes in `add_ingestion_metadata_task()`
- Changed accepted values of `if_empty` parameter in `DuckDBCreateTableFromParquet`
- Updated `.gitignore` to ignore files with `*.bak` extension and to ignore `credentials.json` in any directory
- Updated requirements.txt
- Changed 'handle_api_response()' method by adding more requests method also added contex menager
 Changed logger messages in `AzureDataLakeRemove` task

### Fixed
- Fixed handling empty response in `SAPRFC` source
- Fixed issue in `BCPTask` when log file couln't be opened.
- Fixed log being printed too early in `Salesforce` source, which would sometimes cause a `KeyError`
- `raise_on_error` now behaves correctly in `upsert()` when receiving incorrect return codes from Salesforce

### Removed
- Removed option to run multiple queries in `SAPRFCToADLS`


## [0.4.5] - 2022-06-23
### Added
- Added `error_log_file_path` parameter in `BCPTask` that enables setting name of errors logs file 
- Added `on_error` parameter in `BCPTask` that tells what to do if bcp error occurs. 
- Added error log file and `on_bcp_error` parameter in `ADLSToAzureSQL`
- Added handling POST requests in `handle_api_response()` add added it to `Epicor` source.
- Added `SalesforceToDF` task
- Added `SalesforceToADLS` flow
- Added `overwrite_adls` option to `BigQueryToADLS` and `SharepointToADLS`
- Added `cast_df_to_str` task in `utils.py` and added this to `EpicorToDuckDB`, `SAPToDuckDB`, `SQLServerToDuckDB`
- Added `if_empty` parameter in `DuckDBCreateTableFromParquet` task and in `EpicorToDuckDB`, `SAPToDuckDB`,
`SQLServerToDuckDB` flows to check if output Parquet is empty and handle it properly.
- Added `check_if_empty_file()` and `handle_if_empty_file()` in `utils.py`

## [0.4.4] - 2022-06-09
### Added
- Added new connector - Outlook. Created `Outlook` source, `OutlookToDF` task and `OutlookToADLS` flow.
- Added new connector - Epicor. Created `Epicor` source, `EpicorToDF` task and `EpicorToDuckDB` flow.
- Enabled Databricks Connect in the image. To enable, [follow this guide](./README.md#executing-spark-jobs)
- Added `MySQL` source and `MySqlToADLS` flow
- Added `SQLServerToDF` task
- Added `SQLServerToDuckDB` flow which downloads data from SQLServer table, loads it to parquet file and then uplads it do DuckDB
- Added complete proxy set up in `SAPRFC` example (`viadot/examples/sap_rfc`)

### Changed
- Changed default name for the Prefect secret holding the name of the Azure KV secret storing Sendgrid credentials


## [0.4.3] - 2022-04-28
### Added
- Added `func` parameter to `SAPRFC` 
- Added `SAPRFCToADLS` flow which downloads data from SAP Database to to a pandas DataFrame, exports df to csv and uploads it to Azure Data Lake.
- Added `adls_file_name` in  `SupermetricsToADLS` and `SharepointToADLS` flows
- Added `BigQueryToADLS` flow class which anables extract data from BigQuery.
- Added `Salesforce` source
- Added `SalesforceUpsert` task
- Added `SalesforceBulkUpsert` task
- Added C4C secret handling to `CloudForCustomersReportToADLS` flow (`c4c_credentials_secret` parameter)

### Fixed
- Fixed `get_flow_last_run_date()` incorrectly parsing the date
- Fixed C4C secret handling (tasks now correctly read the secret as the credentials, rather than assuming the secret is a container for credentials for all environments and trying to access specific key inside it). In other words, tasks now assume the secret holds credentials, rather than a dict of the form `{env: credentials, env2: credentials2}`
- Fixed `utils.gen_bulk_insert_query_from_df()` failing with > 1000 rows due to INSERT clause limit by chunking the data into multiple INSERTs
- Fixed `get_flow_last_run_date()` incorrectly parsing the date
- Fixed `MultipleFlows` when one flow is passed and when last flow fails.


## [0.4.2] - 2022-04-08
### Added
- Added `AzureDataLakeRemove` task

### Changed
- Changed name of task file from `prefect` to `prefect_date_range`

### Fixed
- Fixed out of range issue in `prefect_date_range`


## [0.4.1] - 2022-04-07
### Changed
- bumped version


## [0.4.0] - 2022-04-07
### Added
- Added `custom_mail_state_handler` task that sends email notification using a custom SMTP server.
- Added new function `df_clean_column` that cleans data frame columns from special characters
- Added `df_clean_column` util task that removes special characters from a pandas DataFrame
- Added `MultipleFlows` flow class which enables running multiple flows in a given order.
- Added `GetFlowNewDateRange` task to change date range based on Prefect flows
- Added `check_col_order` parameter in `ADLSToAzureSQL`
- Added new source `ASElite` 
- Added KeyVault support in `CloudForCustomers` tasks
- Added `SQLServer` source
- Added `DuckDBToDF` task
- Added `DuckDBTransform` flow
- Added `SQLServerCreateTable` task
- Added `credentials` param to `BCPTask`
- Added `get_sql_dtypes_from_df` and `update_dict` util tasks
- Added `DuckDBToSQLServer` flow
- Added `if_exists="append"` option to `DuckDB.create_table_from_parquet()`
- Added `get_flow_last_run_date` util function
- Added `df_to_dataset` task util for writing DataFrames to data lakes using `pyarrow`
- Added retries to Cloud for Customers tasks
- Added `chunksize` parameter to `C4CToDF` task to allow pulling data in chunks
- Added `chunksize` parameter to `BCPTask` task to allow more control over the load process
- Added support for SQL Server's custom `datetimeoffset` type
- Added `AzureSQLToDF` task
- Added `AzureDataLakeRemove` task
- Added `AzureSQLUpsert` task

### Changed
- Changed the base class of `AzureSQL` to `SQLServer`
- `df_to_parquet()` task now creates directories if needed
- Added several more separators to check for automatically in `SAPRFC.to_df()`
- Upgraded `duckdb` version to 0.3.2

### Fixed
- Fixed bug with `CheckColumnOrder` task
- Fixed OpenSSL config for old SQL Servers still using TLS < 1.2
- `BCPTask` now correctly handles custom SQL Server port 
- Fixed `SAPRFC.to_df()` ignoring user-specified separator
- Fixed temporary CSV generated by the `DuckDBToSQLServer` flow not being cleaned up
- Fixed some mappings in `get_sql_dtypes_from_df()` and optimized performance
- Fixed `BCPTask` - the case when the file path contained a space
- Fixed credential evaluation logic (`credentials` is now evaluated before `config_key`)
- Fixed "$top" and "$skip" values being ignored by `C4CToDF` task if provided in the `params` parameter
- Fixed `SQL.to_df()` incorrectly handling queries that begin with whitespace

### Removed
- Removed `autopick_sep` parameter from `SAPRFC` functions. The separator is now always picked automatically if not provided.
- Removed `dtypes_to_json` task to task_utils.py


## [0.3.2] - 2022-02-17
### Fixed
- fixed an issue with schema info within `CheckColumnOrder` class. 


## [0.3.1] - 2022-02-17
### Changed
-`ADLSToAzureSQL` - added `remove_tab`  parameter to remove uncessery tab separators from data. 

### Fixed
- fixed an issue with return df within `CheckColumnOrder` class. 


## [0.3.0] - 2022-02-16
### Added
- new source `SAPRFC` for connecting with SAP using the `pyRFC` library (requires pyrfc as well as the SAP NW RFC library that can be downloaded [here](https://support.sap.com/en/product/connectors/nwrfcsdk.html)
- new source `DuckDB` for connecting with the `DuckDB` database
- new task `SAPRFCToDF` for loading data from SAP to a pandas DataFrame
- new tasks, `DuckDBQuery` and `DuckDBCreateTableFromParquet`, for interacting with DuckDB
- new flow `SAPToDuckDB` for moving data from SAP to DuckDB
- Added `CheckColumnOrder` task
- C4C connection with url and report_url documentation
-`SQLIteInsert` check if DataFrame is empty or object is not a DataFrame
- KeyVault support in `SharepointToDF` task
- KeyVault support in `CloudForCustomers` tasks

### Changed
- pinned Prefect version to 0.15.11
- `df_to_csv` now creates dirs if they don't exist
- `ADLSToAzureSQL` - when data in csv coulmns has unnecessary "\t" then removes them

### Fixed
- fixed an issue with duckdb calls seeing initial db snapshot instead of the updated state (#282)
- C4C connection with url and report_url optimization
- column mapper in C4C source


## [0.2.15] - 2022-01-12
### Added
- new option to `ADLSToAzureSQL` Flow - `if_exists="delete"`
- `SQL` source: `create_table()` already handles `if_exists`; now it handles a new option for `if_exists()`
- `C4CToDF` and `C4CReportToDF` tasks are provided as a class instead of function


### Fixed 
- Appending issue within CloudForCustomers source
- An early return bug in `UKCarbonIntensity` in `to_df` method


## [0.2.14] - 2021-12-01
### Fixed
- authorization issue within `CloudForCustomers` source


## [0.2.13] - 2021-11-30
### Added
- Added support for file path to `CloudForCustomersReportToADLS` flow
- Added `flow_of_flows` list handling
- Added support for JSON files in `AzureDataLakeToDF`

### Fixed
- `Supermetrics` source: `to_df()` now correctly handles `if_empty` in case of empty results

### Changed
- `Sharepoint` and `CloudForCustomers` sources will now provide an informative `CredentialError` which is also raised early. This will make issues with input credenials immediately clear to the user.
- Removed set_key_value from `CloudForCustomersReportToADLS` flow


## [0.2.12] - 2021-11-25
### Added
- Added `Sharepoint` source
- Added `SharepointToDF` task
- Added `SharepointToADLS` flow
- Added `CloudForCustomers` source
- Added `c4c_report_to_df` taks
- Added `def c4c_to_df` task
- Added `CloudForCustomersReportToADLS` flow
- Added `df_to_csv` task to task_utils.py
- Added `df_to_parquet` task to task_utils.py
- Added `dtypes_to_json` task to task_utils.py


## [0.2.11] - 2021-10-30
### Fixed
- `ADLSToAzureSQL` - fixed path to csv issue. 
- `SupermetricsToADLS` - fixed local json path issue. 


## [0.2.10] - 2021-10-29
### Release due to CI/CD error


## [0.2.9] - 2021-10-29
### Release due to CI/CD error


## [0.2.8] - 2021-10-29
### Changed
- CI/CD: `dev` image is now only published on push to the `dev` branch
- Docker: 
  - updated registry links to use the new `ghcr.io` domain
  - `run.sh` now also accepts the `-t` option. When run in standard mode, it will only spin up the `viadot_jupyter_lab` service.
  When ran with `-t dev`, it will also spin up `viadot_testing` and `viadot_docs` containers.

### Fixed
- ADLSToAzureSQL - fixed path parameter issue.


## [0.2.7] - 2021-10-04
### Added
- Added `SQLiteQuery` task
- Added `CloudForCustomers` source
- Added `CloudForCustomersToDF` and `CloudForCustomersToCSV` tasks
- Added `CloudForCustomersToADLS` flow
- Added support for parquet in `CloudForCustomersToDF`
- Added style guidelines to the `README`
- Added local setup and commands to the `README`

### Changed
- Changed CI/CD algorithm
  - the `latest` Docker image is now only updated on release and is the same exact image as the latest release
  - the `dev` image is released only on pushes and PRs to the `dev` branch (so dev branch = dev image)
- Modified `ADLSToAzureSQL` - *read_sep* and *write_sep* parameters added to the flow.

### Fixed
- Fixed `ADLSToAzureSQL` breaking in `"append"` mode if the table didn't exist (#145).
- Fixed `ADLSToAzureSQL` breaking in promotion path for csv files. 


## [0.2.6] - 2021-09-22
### Added
- Added flows library docs to the references page

### Changed
- Moved task library docs page to topbar
- Updated docs for task and flows


## [0.2.5] - 2021-09-20
### Added
- Added `start` and `end_date` parameters to `SupermetricsToADLS` flow
- Added a tutorial on how to pull data from `Supermetrics`


## [0.2.4] - 2021-09-06
### Added
- Added documentation (both docstrings and MKDocs docs) for multiple tasks
- Added `start_date` and `end_date` parameters to the `SupermetricsToAzureSQL` flow
- Added a temporary workaround `df_to_csv_task` task to the `SupermetricsToADLS` flow to handle mixed dtype columns not handled automatically by DataFrame's `to_parquet()` method


## [0.2.3] - 2021-08-19
### Changed
- Modified `RunGreatExpectationsValidation` task to use the built in support for evaluation parameters added in Prefect v0.15.3
- Modified `SupermetricsToADLS` and `ADLSGen1ToAzureSQLNew` flows to align with this [recipe](https://docs.prefect.io/orchestration/flow_config/storage.html#loading-additional-files-with-git-storage) for reading the expectation suite JSON
The suite now has to be loaded before flow initialization in the flow's python file and passed as an argument to the flow's constructor.
- Modified `RunGreatExpectationsValidation`'s `expectations_path` parameter to point to the directory containing the expectation suites instead of the
Great Expectations project directory, which was confusing. The project directory is now only used internally and not exposed to the user
- Changed the logging of docs URL for `RunGreatExpectationsValidation` task to use GE's recipe from [the docs](https://docs.greatexpectations.io/docs/guides/validation/advanced/how_to_implement_custom_notifications/)

### Added
- Added a test for `SupermetricsToADLS` flow
 -Added a test for `AzureDataLakeList` task
- Added PR template for new PRs
- Added a `write_to_json` util task to the `SupermetricsToADLS` flow. This task dumps the input expectations dict to the local filesystem as is required by Great Expectations.
This allows the user to simply pass a dict with their expectations and not worry about the project structure required by Great Expectations
- Added `Shapely` and `imagehash` dependencies required for full `visions` functionality (installing `visions[all]` breaks the build)
- Added more parameters to control CSV parsing in the `ADLSGen1ToAzureSQLNew` flow
- Added `keep_output` parameter to the `RunGreatExpectationsValidation` task to control Great Expectations output to the filesystem
- Added `keep_validation_output` parameter and `cleanup_validation_clutter` task to the `SupermetricsToADLS` flow to control Great Expectations output to the filesystem

### Removed
- Removed `SupermetricsToAzureSQLv2` and `SupermetricsToAzureSQLv3` flows
- Removed `geopy` dependency


## [0.2.2] - 2021-07-27
### Added
- Added support for parquet in `AzureDataLakeToDF`
- Added proper logging to the `RunGreatExpectationsValidation` task
- Added the `viz` Prefect extra to requirements to allow flow visualizaion
- Added a few utility tasks in `task_utils`
- Added `geopy` dependency
- Tasks:
  - `AzureDataLakeList` - for listing files in an ADLS directory
- Flows:
  - `ADLSToAzureSQL` - promoting files to conformed, operations, 
  creating an SQL table and inserting the data into it
  - `ADLSContainerToContainer` - copying files between ADLS containers

### Changed
- Renamed `ReadAzureKeyVaultSecret` and `RunAzureSQLDBQuery` tasks to match Prefect naming style
- Flows:
  - `SupermetricsToADLS` - changed csv to parquet file extension. File and schema info are loaded to the `RAW` container. 

### Fixed
- Removed the broken version autobump from CI


## [0.2.1] - 2021-07-14
### Added
- Flows:
  - `SupermetricsToADLS` - supporting immutable ADLS setup

### Changed
- A default value for the `ds_user` parameter in `SupermetricsToAzureSQLv3` can now be 
specified in the `SUPERMETRICS_DEFAULT_USER` secret
- Updated multiple dependencies

### Fixed
- Fixed "Local run of `SupermetricsToAzureSQLv3` skips all tasks after `union_dfs_task`" (#59)
- Fixed the `release` GitHub action


## [0.2.0] - 2021-07-12
### Added
- Sources:
  - `AzureDataLake` (supports gen1 & gen2)
  - `SQLite`

- Tasks:
  - `DownloadGitHubFile`
  - `AzureDataLakeDownload`
  - `AzureDataLakeUpload`
  - `AzureDataLakeToDF`
  - `ReadAzureKeyVaultSecret`
  - `CreateAzureKeyVaultSecret`
  - `DeleteAzureKeyVaultSecret`
  - `SQLiteInsert`
  - `SQLiteSQLtoDF`
  - `AzureSQLCreateTable`
  - `RunAzureSQLDBQuery`
  - `BCPTask`
  - `RunGreatExpectationsValidation`
  - `SupermetricsToDF`

- Flows:
  - `SupermetricsToAzureSQLv1`
  - `SupermetricsToAzureSQLv2`
  - `SupermetricsToAzureSQLv3`
  - `AzureSQLTransform`
  - `Pipeline`
  - `ADLSGen1ToGen2`
  - `ADLSGen1ToAzureSQL`
  - `ADLSGen1ToAzureSQLNew`

- Examples:
  - Hello world flow
  - Supermetrics Google Ads extract

### Changed
- Tasks now use secrets for credential management (azure tasks use Azure Key Vault secrets)
- SQL source now has a default query timeout of 1 hour

### Fixed
- Fix `SQLite` tests
- Multiple stability improvements with retries and timeouts


## [0.1.12] - 2021-05-08
### Changed
- Moved from poetry to pip

### Fixed
- Fix `AzureBlobStorage`'s `to_storage()` method is missing the final upload blob part<|MERGE_RESOLUTION|>--- conflicted
+++ resolved
@@ -7,12 +7,9 @@
 
 ## [Unreleased]
 ### Added
-<<<<<<< HEAD
 - Added new flow - `SQLServerTransform` and new task `SQLServerQuery` to run queries on SQLServer
-=======
 - Added `duckdb_query` parameter to `DuckDBToSQLServer` flow to enable option to create table
 using outputs of SQL queries 
->>>>>>> edfdff33
 - Added handling empty DF in `set_new_kv()` task
 - Added `update_kv` and `filter_column` params to `SAPRFCToADLS` and `SAPToDuckDB` flows and added `set_new_kv()` task
 in `task_utils`
