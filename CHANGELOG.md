--- conflicted
+++ resolved
@@ -40,15 +40,13 @@
 ### Added
 - Added `anonymize_df` task function to `task_utils.py` to anonymize data in the dataframe in selected columns.
 - Added `GET` connection inside the method `genesys_api_connection`.
-<<<<<<< HEAD
-=======
 
 ### Changed
 - Genesys API call method and the name changed from `genesys_generate_exports` to `genesys_api_connection`. 
 Introduced a new `end_point` parameter to make it more generic.
 - Removed methods never used in production: `get_analitics_url_report`, `get_all_schedules_job`, `schedule_report`, `to_df`
 and `delete_scheduled_report_job`.
->>>>>>> c9e77ddc
+- Added `GET` connection inside the method `genesys_api_connection`.
 
 ## [0.4.13] - 2023-03-15
 ### Added
