--- conflicted
+++ resolved
@@ -10,7 +10,6 @@
 from viadot.utils import (
     add_viadot_metadata_columns,
     check_if_empty_file,
-<<<<<<< HEAD
     gen_bulk_insert_query_from_df,
     get_flow_last_run_date,
     get_nested_value,
@@ -18,10 +17,7 @@
     slugify,
     handle_api_response,
     union_dict,
-=======
-    check_value,
     gen_bulk_insert_query_from_df,
->>>>>>> d4589a56
 )
 
 EMPTY_CSV_PATH = "empty.csv"
