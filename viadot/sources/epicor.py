--- conflicted
+++ resolved
@@ -269,14 +269,10 @@
 
     def get_xml_response(self):
         "Function for getting response from Epicor API"
-<<<<<<< HEAD
         if self.validate_date_filter == True:
             self.validate_filter()
-=======
-        self.validate_filter()
->>>>>>> 5d3ad6a1
         payload = self.filters_xml
-        url = self.generate_url()
+        url = .selfgenerate_url()
         headers = {
             "Content-Type": "application/xml",
             "Authorization": "Bearer " + self.generate_token(),
